package application

import (
	"context"
	"fmt"
	"sync"

	"github.com/vulpemventures/go-elements/elementsutil"
	"github.com/vulpemventures/go-elements/network"
	"github.com/vulpemventures/ocean/internal/core/domain"
	"github.com/vulpemventures/ocean/internal/core/ports"
	"github.com/vulpemventures/ocean/pkg/wallet/mnemonic"
)

// WalletService is responsible for operations related to the managment of the
// wallet:
//   - Generate a new random 24-words mnemonic.
//   - Create a new wallet from scratch with given mnemonic and locked with the given password.
//   - Unlock the wallet with a password.
//   - Change the wallet password. It requires the wallet to be locked.
//   - Get the status of the wallet (initialized, unlocked, inSync).
//   - Get non-sensiive (network, native asset) and possibly sensitive info (root path, master blinding key and basic accounts' info) about the wallet. Sensitive info are returned only if the wallet is unlocked.
//
// This service doesn't register any handler for wallet events, rather it
// allows its users to register their handler to manage situations like the
// unlocking of the wallet (for example, check how the grpc service uses this
// feature).
type WalletService struct {
	repoManager ports.RepoManager
	bcScanner   ports.BlockchainScanner
	rootPath    string
	network     *network.Network
	buildInfo   BuildInfo

	initialized bool
	unlocked    bool
	synced      bool
	lock        *sync.RWMutex
}

func NewWalletService(
	repoManager ports.RepoManager, bcScanner ports.BlockchainScanner,
	rootPath string, net *network.Network, buildInfo BuildInfo,
) *WalletService {
	ws := &WalletService{
		repoManager: repoManager,
		bcScanner:   bcScanner,
		rootPath:    rootPath,
		network:     net,
		buildInfo:   buildInfo,
		lock:        &sync.RWMutex{},
	}
	w, _ := ws.repoManager.WalletRepository().GetWallet(context.Background())
	if w != nil {
		ws.setInitialized()
		ws.setSynced()
	}
	return ws
}

func (ws *WalletService) GenSeed(ctx context.Context) ([]string, error) {
	return mnemonic.NewMnemonic(mnemonic.NewMnemonicArgs{})
}

func (ws *WalletService) CreateWallet(
	ctx context.Context, mnemonic []string, passphrase string,
) (err error) {
	defer func() {
		if err == nil {
			ws.setInitialized()
			ws.setSynced()
		}
	}()

	if ws.isInitialized() {
		return fmt.Errorf("wallet is already initialized")
	}

	_, birthdayBlockHeight, err := ws.bcScanner.GetLatestBlock()
	if err != nil {
		return
	}

	newWallet, err := domain.NewWallet(
		mnemonic, passphrase, ws.rootPath, ws.network.Name,
		birthdayBlockHeight, nil,
	)
	if err != nil {
		return
	}
	newWallet.Lock(passphrase)

	return ws.repoManager.WalletRepository().CreateWallet(ctx, newWallet)
}

func (ws *WalletService) Unlock(
	ctx context.Context, password string,
) (err error) {
	if ws.isUnlocked() {
		return nil
	}

	defer func() {
		if err == nil {
			ws.setUnlocked()
		}
	}()

	return ws.repoManager.WalletRepository().UnlockWallet(ctx, password)
}

func (ws *WalletService) Lock(
	ctx context.Context, password string,
) (err error) {
	if !ws.isUnlocked() {
		return nil
	}

	defer func() {
		if err == nil {
			ws.setLocked()
		}
	}()

	return ws.repoManager.WalletRepository().LockWallet(ctx, password)
}

func (ws *WalletService) ChangePassword(
	ctx context.Context, currentPassword, newPassword string,
) error {
	return ws.repoManager.WalletRepository().UpdateWallet(
		ctx, func(w *domain.Wallet) (*domain.Wallet, error) {
			if err := w.ChangePassword(
				currentPassword, newPassword,
			); err != nil {
				return nil, err
			}
			return w, nil
		},
	)
}

func (ws *WalletService) RestoreWallet(
	ctx context.Context, mnemonic []string, passpharse string,
	birthdayBlockHeight uint32,
) (err error) {
	defer func() {
		if err == nil {
			ws.setInitialized()
			ws.setSynced()
		}
	}()

	// TODO: implement restoration

	newWallet, err := domain.NewWallet(
		mnemonic, passpharse, ws.rootPath, ws.network.Name,
		birthdayBlockHeight, nil,
	)
	if err != nil {
		return
	}

	return ws.repoManager.WalletRepository().CreateWallet(ctx, newWallet)
}

func (ws *WalletService) GetStatus(_ context.Context) WalletStatus {
	return WalletStatus{
		IsInitialized: ws.isInitialized(),
		IsUnlocked:    ws.isUnlocked(),
		IsSynced:      ws.isSynced(),
	}
}

func (ws *WalletService) GetInfo(ctx context.Context) (*WalletInfo, error) {
	w, _ := ws.repoManager.WalletRepository().GetWallet(ctx)

	if w == nil || w.IsLocked() {
		return &WalletInfo{
			Network:     ws.network.Name,
			NativeAsset: ws.network.AssetID,
			BuildInfo:   ws.buildInfo,
		}, nil
	}

	birthdayBlock, _ := ws.bcScanner.GetBlockHash(w.BirthdayBlockHeight)
<<<<<<< HEAD
	masterBlingingKey, _ := w.GetMasterBlindingKey()
	accounts := make([]AccountInfo, 0, len(w.Accounts))
	for _, a := range w.Accounts {
		accounts = append(accounts, AccountInfo(a.AccountInfo))
=======
	accounts := make([]AccountInfo, 0, len(w.AccountsByKey))
	for _, a := range w.AccountsByKey {
		accounts = append(accounts, AccountInfo{a.Info})
>>>>>>> 19b71572
	}
	return &WalletInfo{
		Network:             w.NetworkName,
		NativeAsset:         ws.network.AssetID,
		RootPath:            w.RootPath,
		BirthdayBlockHash:   elementsutil.TxIDFromBytes(birthdayBlock),
		BirthdayBlockHeight: w.BirthdayBlockHeight,
		Accounts:            accounts,
		BuildInfo:           ws.buildInfo,
	}, nil
}

func (ws *WalletService) Auth(
	ctx context.Context,
	password string,
) (bool, error) {
	wallet, err := ws.repoManager.WalletRepository().GetWallet(ctx)
	if err != nil {
		return false, err
	}

	return wallet.IsValidPassword(password), nil
}

func (ws *WalletService) RegisterHandlerForWalletEvent(
	eventType domain.WalletEventType, handler ports.WalletEventHandler,
) {
	ws.repoManager.RegisterHandlerForWalletEvent(eventType, handler)
}

func (ws *WalletService) setInitialized() {
	ws.lock.Lock()
	defer ws.lock.Unlock()

	ws.initialized = true
}

func (ws *WalletService) isInitialized() bool {
	ws.lock.RLock()
	defer ws.lock.RUnlock()

	return ws.initialized
}

func (ws *WalletService) setUnlocked() {
	ws.lock.Lock()
	defer ws.lock.Unlock()

	ws.unlocked = true
}

func (ws *WalletService) setLocked() {
	ws.lock.Lock()
	defer ws.lock.Unlock()

	ws.unlocked = false
}

func (ws *WalletService) isUnlocked() bool {
	ws.lock.RLock()
	defer ws.lock.RUnlock()

	return ws.unlocked
}

func (ws *WalletService) setSynced() {
	ws.lock.Lock()
	defer ws.lock.Unlock()

	ws.synced = true
}

func (ws *WalletService) isSynced() bool {
	ws.lock.RLock()
	defer ws.lock.RUnlock()

	return ws.synced
}<|MERGE_RESOLUTION|>--- conflicted
+++ resolved
@@ -184,16 +184,9 @@
 	}
 
 	birthdayBlock, _ := ws.bcScanner.GetBlockHash(w.BirthdayBlockHeight)
-<<<<<<< HEAD
-	masterBlingingKey, _ := w.GetMasterBlindingKey()
 	accounts := make([]AccountInfo, 0, len(w.Accounts))
 	for _, a := range w.Accounts {
-		accounts = append(accounts, AccountInfo(a.AccountInfo))
-=======
-	accounts := make([]AccountInfo, 0, len(w.AccountsByKey))
-	for _, a := range w.AccountsByKey {
-		accounts = append(accounts, AccountInfo{a.Info})
->>>>>>> 19b71572
+		accounts = append(accounts, AccountInfo{a.AccountInfo})
 	}
 	return &WalletInfo{
 		Network:             w.NetworkName,
