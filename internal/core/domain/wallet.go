--- conflicted
+++ resolved
@@ -233,7 +233,6 @@
 	if birthdayBlock > bdayBlock {
 		bdayBlock = birthdayBlock
 	}
-<<<<<<< HEAD
 	newAccount := &Account{
 		AccountInfo: AccountInfo{
 			Namespace:      namespace,
@@ -242,13 +241,6 @@
 			DerivationPath: derivationPath.String(),
 		},
 		Index:                  w.NextAccountIndex,
-=======
-	accountInfo := AccountInfo{
-		accountKey, xpub, derivationPath.String(),
-	}
-	account := &Account{
-		Info:                   accountInfo,
->>>>>>> 19b71572
 		DerivationPathByScript: make(map[string]string),
 		BirthdayBlock:          bdayBlock,
 	}
