--- conflicted
+++ resolved
@@ -103,36 +103,21 @@
 		return nil, err
 	}
 
-<<<<<<< HEAD
-	accountsByKey := make(map[string]*Account)
-	accountKeysByIndex := make(map[uint32]string)
-	accountKeysByName := make(map[string]string)
-
-	// sort accounts by derivation path (desc order) to facilitate retrieving
-	// the next account index.
-	sort.SliceStable(accounts, func(i, j int) bool {
-		return accounts[i].Info.DerivationPath > accounts[j].Info.DerivationPath
-	})
-	for i := range accounts {
-		account := accounts[i]
-		key := account.Info.Key
-		accountsByKey[key.String()] = &account
-		accountKeysByIndex[key.Index] = key.String()
-		accountKeysByName[key.Name] = key.String()
-=======
 	accountsByNamespace := make(map[string]*Account)
 	accountsByLabel := make(map[string]string)
+	sort.SliceStable(accounts, func(i, j int) bool {
+		return accounts[i].AccountInfo.DerivationPath > accounts[j].AccountInfo.DerivationPath
+	})
 	for i := range accounts {
 		account := accounts[i]
 		accountsByNamespace[account.Namespace] = &account
 		if account.Label != "" {
 			accountsByLabel[account.Label] = account.Namespace
 		}
->>>>>>> 8f30b7f5
 	}
 	var nextAccountIndex uint32
 	if len(accounts) > 0 {
-		p, _ := path.ParseDerivationPath(accounts[0].Info.DerivationPath)
+		p, _ := path.ParseDerivationPath(accounts[0].AccountInfo.DerivationPath)
 		nextAccountIndex = p[len(p)-1] - hdkeychain.HardenedKeyStart
 	}
 
