--- conflicted
+++ resolved
@@ -606,28 +606,13 @@
 	chTx := s.getTxChannelByAccount(event.account)
 	txHex, _ := tx.ToHex()
 
-<<<<<<< HEAD
-=======
-	var blockhash string
-	var blockheight uint64
-	var blocktime int64
-	if block != nil {
-		blockhash = block.hash().String()
-		blockheight = uint64(event.tx.Height)
-		blocktime = block.timestamp()
-	}
-
->>>>>>> efddeef9
 	go func() {
 		chTx <- &domain.Transaction{
 			TxID:        event.tx.Txid,
 			TxHex:       txHex,
 			BlockHash:   blockhash,
 			BlockHeight: blockheight,
-<<<<<<< HEAD
-=======
 			BlockTime:   blocktime,
->>>>>>> efddeef9
 			Accounts:    map[string]struct{}{event.account: {}},
 		}
 	}()
