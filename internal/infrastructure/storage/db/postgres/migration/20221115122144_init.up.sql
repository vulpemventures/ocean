CREATE TABLE wallet (
    id varchar(255) NOT NULL PRIMARY KEY,
    encrypted_mnemonic bytea NOT NULL,
    password_hash bytea NOT NULL,
    birthday_block_height INTEGER NOT NULL,
    root_path VARCHAR(64) NOT NULL,
    network_name VARCHAR(64) NOT NULL,
    next_account_index INTEGER NOT NULL
);

CREATE TABLE account (
    namespace VARCHAR(50) NOT NULL PRIMARY KEY,
    index INTEGER NOT NULL,
    label VARCHAR(500),
    xpub VARCHAR(200) NOT NULL,
    derivation_path VARCHAR(200) NOT NULL,
    next_external_index INTEGER NOT NULL,
    next_internal_index INTEGER NOT NULL,
    fk_wallet_id VARCHAR(255) NOT NULL,
    FOREIGN KEY (fk_wallet_id) REFERENCES wallet(id) ON DELETE CASCADE
);

CREATE TABLE account_script_info (
    script VARCHAR(1000) NOT NULL PRIMARY KEY,
    derivation_path VARCHAR(200) NOT NULL,
    fk_account_name VARCHAR(50) NOT NULL,
<<<<<<< HEAD
    FOREIGN KEY (fk_account_name) REFERENCES account(name) ON DELETE CASCADE
=======
    FOREIGN KEY (fk_account_name) REFERENCES account(namespace) ON DELETE CASCADE
>>>>>>> 8f30b7f5
);

CREATE TABLE transaction (
    tx_id VARCHAR(64) NOT NULL PRIMARY KEY,
    tx_hex VARCHAR(10485760) NOT NULL,
    block_hash VARCHAR(64) NOT NULL,
    block_height INTEGER NOT NULL
);

CREATE TABLE tx_input_account (
    id SERIAL PRIMARY KEY,
    account_name VARCHAR(50) NOT NULL,
    fk_tx_id VARCHAR(64) NOT NULL,
    FOREIGN KEY (fk_tx_id) REFERENCES transaction(tx_id) ON DELETE CASCADE
);

CREATE TABLE utxo (
    id SERIAL PRIMARY KEY,
    tx_id VARCHAR(64) NOT NULL,
    vout INTEGER NOT NULL,
    value BIGINT NOT NULL,
    asset VARCHAR(64) NOT NULL,
    value_commitment bytea,
    asset_commitment bytea,
    value_blinder bytea NOT NULL,
    asset_blinder bytea NOT NULL,
    script bytea NOT NULL,
    nonce bytea,
    range_proof bytea,
    surjection_proof bytea,
    account_name varchar(50) NOT NULL,
    lock_timestamp BIGINT NOT NULL,
    lock_expiry_timestamp BIGINT NOT NULL,
    UNIQUE (tx_id, vout)
);

CREATE TABLE utxo_status (
    id SERIAL PRIMARY KEY,
    block_height INTEGER NOT NULL,
    block_time BIGINT NOT NULL,
    block_hash varchar(64) NOT NULL,
    status integer NOT NULL,
    fk_utxo_id integer NOT NULL,
    FOREIGN KEY (fk_utxo_id) REFERENCES utxo(id) ON DELETE CASCADE
);<|MERGE_RESOLUTION|>--- conflicted
+++ resolved
@@ -24,11 +24,7 @@
     script VARCHAR(1000) NOT NULL PRIMARY KEY,
     derivation_path VARCHAR(200) NOT NULL,
     fk_account_name VARCHAR(50) NOT NULL,
-<<<<<<< HEAD
-    FOREIGN KEY (fk_account_name) REFERENCES account(name) ON DELETE CASCADE
-=======
     FOREIGN KEY (fk_account_name) REFERENCES account(namespace) ON DELETE CASCADE
->>>>>>> 8f30b7f5
 );
 
 CREATE TABLE transaction (
