.PHONY: build build-cli clean cov docker-proto docker-proto-lint help proto proto-lint run test vet

## build: build for all platforms
build: 
	@echo "Building oceand binary..."
	@chmod u+x ./scripts/build
	@./scripts/build

## build-cli: build CLI for all platforms
build-cli: 
	@echo "Building ocean-cli binary..."
	@chmod u+x ./scripts/build-cli
	@./scripts/build-cli

clean:
	@echo "Cleaning..."
	@go clean

docker-proto-lint:
	@docker run --rm --volume "$(shell pwd):/workspace" --workdir /workspace bufbuild/buf lint

docker-proto: docker-proto-lint
	@docker run --rm --volume "$(shell pwd):/workspace" --workdir /workspace bufbuild/buf generate

proto: proto-lint
	@buf generate

proto-lint:
	@buf lint

fmt:
	@echo "Gofmt..."
	@if [ -n "$(gofmt -l .)" ]; then echo "Go code is not formatted"; exit 1; fi

run: clean
	@echo "Running oceand..."
	@export OCEAN_NETWORK=regtest; \
	export OCEAN_LOG_LEVEL=5; \
	export OCEAN_NO_TLS=true; \
	export OCEAN_STATS_INTERVAL=120; \
	export OCEAN_ESPLORA_URL=http://localhost:3001; \
<<<<<<< HEAD
	export OCEAN_NODE_PEERS="localhost:18886"; \
=======
	export OCEAN_NODE_PEERS=localhost:18886; \
>>>>>>> a1cc5053
	export OCEAN_UTXO_EXPIRY_DURATION_IN_SECONDS=60; \
	go run ./cmd/oceand

test: fmt
	@echo "Testing..."
	go test --race --count=1 -v ./...

cov:
	@echo "Coverage..."
	go test -cover ./...

vet:
	@echo "Vet..."
	@go vet ./...

help:
	@echo "Usage: \n"
	@sed -n 's/^##//p' ${MAKEFILE_LIST} | column -t -s ':' |  sed -e 's/^/ /'<|MERGE_RESOLUTION|>--- conflicted
+++ resolved
@@ -39,11 +39,7 @@
 	export OCEAN_NO_TLS=true; \
 	export OCEAN_STATS_INTERVAL=120; \
 	export OCEAN_ESPLORA_URL=http://localhost:3001; \
-<<<<<<< HEAD
-	export OCEAN_NODE_PEERS="localhost:18886"; \
-=======
 	export OCEAN_NODE_PEERS=localhost:18886; \
->>>>>>> a1cc5053
 	export OCEAN_UTXO_EXPIRY_DURATION_IN_SECONDS=60; \
 	go run ./cmd/oceand
 
